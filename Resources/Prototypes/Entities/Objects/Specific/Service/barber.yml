﻿- type: entity
  id: BarberScissors
  name: barber scissors
  description: Is able to reshape the hairstyle of any crew cut to your liking.
  parent: BaseItem
  components:
  - type: Sprite
    sprite: Objects/Tools/scissors.rsi
    state: icon
  - type: MagicMirror
  - type: ActivatableUI
    key: enum.MagicMirrorUiKey.Key
    inHandsOnly: true
    requireActiveHand: true
  - type: UserInterface
    interfaces:
      enum.MagicMirrorUiKey.Key:
        type: MagicMirrorBoundUserInterface
  - type: MeleeWeapon
    wideAnimationRotation: -135
    attackRate: 1
    damage:
      types:
        Piercing: 6
    soundHit:
      path: "/Audio/Weapons/bladeslice.ogg"
<<<<<<< HEAD
  - type: Tool
    qualities:
      - Cutting
=======
  - type: PhysicalComposition
    materialComposition:
      Steel: 200
>>>>>>> aa5ca90a
<|MERGE_RESOLUTION|>--- conflicted
+++ resolved
@@ -24,12 +24,9 @@
         Piercing: 6
     soundHit:
       path: "/Audio/Weapons/bladeslice.ogg"
-<<<<<<< HEAD
   - type: Tool
     qualities:
       - Cutting
-=======
   - type: PhysicalComposition
     materialComposition:
-      Steel: 200
->>>>>>> aa5ca90a
+      Steel: 200