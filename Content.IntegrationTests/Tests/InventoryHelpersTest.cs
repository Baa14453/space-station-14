﻿using System;
using System.Threading.Tasks;
using Content.Server.Inventory;
using Content.Server.Inventory.Components;
using Content.Server.Items;
using Content.Server.Stunnable;
using NUnit.Framework;
using Robust.Shared.GameObjects;
using Robust.Shared.IoC;
using Robust.Shared.Map;
using static Content.Shared.Inventory.EquipmentSlotDefines;

namespace Content.IntegrationTests.Tests
{
    [TestFixture]
    [TestOf(typeof(InventoryHelpers))]
    public class InventoryHelpersTest : ContentIntegrationTest
    {
        private const string Prototypes = @"
- type: entity
  name: InventoryStunnableDummy
  id: InventoryStunnableDummy
  components:
  - type: Inventory
  - type: StatusEffects
    allowed:
    - Stun

- type: entity
  name: InventoryJumpsuitJanitorDummy
  id: InventoryJumpsuitJanitorDummy
  components:
  - type: Clothing
    Slots: [innerclothing]

- type: entity
  name: InventoryIDCardDummy
  id: InventoryIDCardDummy
  components:
  - type: Clothing
    QuickEquip: false
    Slots:
    - idcard
  - type: PDA
";
        [Test]
        public async Task SpawnItemInSlotTest()
        {
            var options = new ServerIntegrationOptions {ExtraPrototypes = Prototypes};
            var server = StartServer(options);

            await server.WaitIdleAsync();

            var sEntities = server.ResolveDependency<IEntityManager>();

            EntityUid human = default;
            InventoryComponent inventory = null;

            await server.WaitAssertion(() =>
            {
                var mapMan = IoCManager.Resolve<IMapManager>();

                mapMan.CreateNewMapEntity(MapId.Nullspace);

                human = sEntities.SpawnEntity("InventoryStunnableDummy", MapCoordinates.Nullspace);
                inventory = sEntities.GetComponent<InventoryComponent>(human);

                // Can't do the test if this human doesn't have the slots for it.
                Assert.That(inventory.HasSlot(Slots.INNERCLOTHING));
                Assert.That(inventory.HasSlot(Slots.IDCARD));

                Assert.That(inventory.SpawnItemInSlot(Slots.INNERCLOTHING, "InventoryJumpsuitJanitorDummy", true));

                // Do we actually have the uniform equipped?
                Assert.That(inventory.TryGetSlotItem(Slots.INNERCLOTHING, out ItemComponent uniform));
                Assert.That(sEntities.GetComponent<MetaDataComponent>(uniform.Owner).EntityPrototype is
                {
                    ID: "InventoryJumpsuitJanitorDummy"
                });

<<<<<<< HEAD
                EntitySystem.Get<StunSystem>().TryStun(human, TimeSpan.FromSeconds(1f));
=======
                EntitySystem.Get<StunSystem>().TryStun(human.Uid, TimeSpan.FromSeconds(1f), true);
>>>>>>> bd8acc5b

                // Since the mob is stunned, they can't equip this.
                Assert.That(inventory.SpawnItemInSlot(Slots.IDCARD, "InventoryIDCardDummy", true), Is.False);

                // Make sure we don't have the ID card equipped.
                Assert.That(inventory.TryGetSlotItem(Slots.IDCARD, out ItemComponent _), Is.False);

                // Let's try skipping the interaction check and see if it equips it!
                Assert.That(inventory.SpawnItemInSlot(Slots.IDCARD, "InventoryIDCardDummy"));
                Assert.That(inventory.TryGetSlotItem(Slots.IDCARD, out ItemComponent id));
                Assert.That(sEntities.GetComponent<MetaDataComponent>(id.Owner).EntityPrototype is
                {
                    ID: "InventoryIDCardDummy"
                });
            });
        }
    }
}<|MERGE_RESOLUTION|>--- conflicted
+++ resolved
@@ -78,11 +78,7 @@
                     ID: "InventoryJumpsuitJanitorDummy"
                 });
 
-<<<<<<< HEAD
-                EntitySystem.Get<StunSystem>().TryStun(human, TimeSpan.FromSeconds(1f));
-=======
-                EntitySystem.Get<StunSystem>().TryStun(human.Uid, TimeSpan.FromSeconds(1f), true);
->>>>>>> bd8acc5b
+                EntitySystem.Get<StunSystem>().TryStun(human, TimeSpan.FromSeconds(1f), true);
 
                 // Since the mob is stunned, they can't equip this.
                 Assert.That(inventory.SpawnItemInSlot(Slots.IDCARD, "InventoryIDCardDummy", true), Is.False);
