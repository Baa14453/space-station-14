﻿#nullable enable
using Content.Server.Administration;
using Content.Server.GameObjects.EntitySystems.StationEvents;
using Content.Shared.Administration;
using Robust.Server.Interfaces.Console;
using Robust.Server.Interfaces.Player;
using Robust.Shared.GameObjects.Systems;
using Robust.Shared.Localization;

namespace Content.Server.StationEvents
{
    [AdminCommand(AdminFlags.Server)]
    public sealed class StationEventCommand : IClientCommand
    {
        public string Command => "events";
        public string Description => "Provides admin control to station events";
<<<<<<< HEAD
        public string Help => "events <list/pause/resume/stop/run <eventname/random>>\n" +
                              "list: return all event names that can be run\n " +
                              "pause: stop all random events from running\n" +
                              "resume: allow random events to run again\n" +
                              "run: start a particular event now; <eventname> is case-insensitive and not localized";
=======
        public string Help => $"events <list/pause/resume/stop/run <eventName/random>>\n{ListHelp}\n{PauseHelp}\n{ResumeHelp}\n{RunHelp}";

        private const string ListHelp = "list: return all event names that can be run";

        private const string PauseHelp = "pause: stop all random events from running and any one currently running";

        private const string ResumeHelp = "resume: allow random events to run again";

        private const string RunHelp =
            "run <eventName/random>: start a particular event now; <eventName> is case-insensitive and not localized";

>>>>>>> e567e9fe
        public void Execute(IConsoleShell shell, IPlayerSession? player, string[] args)
        {
            if (args.Length == 0)
            {
                shell.SendText(player, $"Invalid amount of arguments.\n{Help}");
                return;
            }

<<<<<<< HEAD
            if (args[0] == "list")
=======
            switch (args[0])
>>>>>>> e567e9fe
            {
                case "list":
                    List(shell, player);
                    break;
                // Didn't use a "toggle" so it's explicit
                case "pause":
                    Pause(shell, player);
                    break;
                case "resume":
                    Resume(shell, player);
                    break;
                case "stop":
                    Stop(shell, player);
                    break;
                case "run":
                    if (args.Length != 2)
                    {
                        shell.SendText(player, $"Need 2 arguments, there were {args.Length}.\n{RunHelp}");
                        break;
                    }

                    Run(shell, player, args[1]);
                    break;
                default:
                    shell.SendText(player, Loc.GetString($"Invalid events command.\n{Help}"));
                    break;
            }
<<<<<<< HEAD

            // Didn't use a "toggle" so it's explicit
            if (args[0] == "pause")
            {
                var stationEventSystem = EntitySystem.Get<StationEventSystem>();

                if (!stationEventSystem.Enabled)
                {
                    shell.SendText(player, Loc.GetString("Station events are already paused"));
                    return;
                }
                else
                {
                    stationEventSystem.Enabled = false;
                    shell.SendText(player, Loc.GetString("Station events paused"));
                    return;
                }
            }

            if (args[0] == "resume")
            {
                var stationEventSystem = EntitySystem.Get<StationEventSystem>();

                if (stationEventSystem.Enabled)
                {
                    shell.SendText(player, Loc.GetString("Station events are already running"));
                    return;
                }
                else
                {
                    stationEventSystem.Enabled = true;
                    shell.SendText(player, Loc.GetString("Station events resumed"));
                    return;
                }
=======
        }

        private void Run(IConsoleShell shell, IPlayerSession? player, string eventName)
        {
            var stationSystem = EntitySystem.Get<StationEventSystem>();

            var resultText = eventName == "random"
                ? stationSystem.RunRandomEvent()
                : stationSystem.RunEvent(eventName);

            shell.SendText(player, resultText);
        }

        private void List(IConsoleShell shell, IPlayerSession? player)
        {
            var resultText = "Random\n" + EntitySystem.Get<StationEventSystem>().GetEventNames();
            shell.SendText(player, resultText);
        }

        private void Pause(IConsoleShell shell, IPlayerSession? player)
        {
            var stationEventSystem = EntitySystem.Get<StationEventSystem>();

            if (!stationEventSystem.Enabled)
            {
                shell.SendText(player, Loc.GetString("Station events are already paused"));
            }
            else
            {
                stationEventSystem.Enabled = false;
                shell.SendText(player, Loc.GetString("Station events paused"));
>>>>>>> e567e9fe
            }
        }

        private void Resume(IConsoleShell shell, IPlayerSession? player)
        {
            var stationEventSystem = EntitySystem.Get<StationEventSystem>();

            if (stationEventSystem.Enabled)
            {
                shell.SendText(player, Loc.GetString("Station events are already running"));
            }
            else
            {
<<<<<<< HEAD
                var eventName = args[1];
                string resultText;

                if (eventName == "random")
                {
                    resultText = EntitySystem.Get<StationEventSystem>().RunRandomEvent();
                }
                else
                {
                    resultText = EntitySystem.Get<StationEventSystem>().RunEvent(eventName);
                }

                shell.SendText(player, resultText);
                return;
=======
                stationEventSystem.Enabled = true;
                shell.SendText(player, Loc.GetString("Station events resumed"));
>>>>>>> e567e9fe
            }
        }

        private void Stop(IConsoleShell shell, IPlayerSession? player)
        {
            var resultText = EntitySystem.Get<StationEventSystem>().StopEvent();
            shell.SendText(player, resultText);
        }
    }
}<|MERGE_RESOLUTION|>--- conflicted
+++ resolved
@@ -14,13 +14,6 @@
     {
         public string Command => "events";
         public string Description => "Provides admin control to station events";
-<<<<<<< HEAD
-        public string Help => "events <list/pause/resume/stop/run <eventname/random>>\n" +
-                              "list: return all event names that can be run\n " +
-                              "pause: stop all random events from running\n" +
-                              "resume: allow random events to run again\n" +
-                              "run: start a particular event now; <eventname> is case-insensitive and not localized";
-=======
         public string Help => $"events <list/pause/resume/stop/run <eventName/random>>\n{ListHelp}\n{PauseHelp}\n{ResumeHelp}\n{RunHelp}";
 
         private const string ListHelp = "list: return all event names that can be run";
@@ -32,7 +25,6 @@
         private const string RunHelp =
             "run <eventName/random>: start a particular event now; <eventName> is case-insensitive and not localized";
 
->>>>>>> e567e9fe
         public void Execute(IConsoleShell shell, IPlayerSession? player, string[] args)
         {
             if (args.Length == 0)
@@ -41,11 +33,7 @@
                 return;
             }
 
-<<<<<<< HEAD
-            if (args[0] == "list")
-=======
             switch (args[0])
->>>>>>> e567e9fe
             {
                 case "list":
                     List(shell, player);
@@ -73,42 +61,6 @@
                     shell.SendText(player, Loc.GetString($"Invalid events command.\n{Help}"));
                     break;
             }
-<<<<<<< HEAD
-
-            // Didn't use a "toggle" so it's explicit
-            if (args[0] == "pause")
-            {
-                var stationEventSystem = EntitySystem.Get<StationEventSystem>();
-
-                if (!stationEventSystem.Enabled)
-                {
-                    shell.SendText(player, Loc.GetString("Station events are already paused"));
-                    return;
-                }
-                else
-                {
-                    stationEventSystem.Enabled = false;
-                    shell.SendText(player, Loc.GetString("Station events paused"));
-                    return;
-                }
-            }
-
-            if (args[0] == "resume")
-            {
-                var stationEventSystem = EntitySystem.Get<StationEventSystem>();
-
-                if (stationEventSystem.Enabled)
-                {
-                    shell.SendText(player, Loc.GetString("Station events are already running"));
-                    return;
-                }
-                else
-                {
-                    stationEventSystem.Enabled = true;
-                    shell.SendText(player, Loc.GetString("Station events resumed"));
-                    return;
-                }
-=======
         }
 
         private void Run(IConsoleShell shell, IPlayerSession? player, string eventName)
@@ -140,7 +92,6 @@
             {
                 stationEventSystem.Enabled = false;
                 shell.SendText(player, Loc.GetString("Station events paused"));
->>>>>>> e567e9fe
             }
         }
 
@@ -154,25 +105,8 @@
             }
             else
             {
-<<<<<<< HEAD
-                var eventName = args[1];
-                string resultText;
-
-                if (eventName == "random")
-                {
-                    resultText = EntitySystem.Get<StationEventSystem>().RunRandomEvent();
-                }
-                else
-                {
-                    resultText = EntitySystem.Get<StationEventSystem>().RunEvent(eventName);
-                }
-
-                shell.SendText(player, resultText);
-                return;
-=======
                 stationEventSystem.Enabled = true;
                 shell.SendText(player, Loc.GetString("Station events resumed"));
->>>>>>> e567e9fe
             }
         }
 
