using System;
using System.Diagnostics.CodeAnalysis;
using System.Linq;
using Content.Server.Hands.Components;
using Content.Server.Interaction;
using Content.Server.Inventory.Components;
using Content.Server.Items;
using Content.Server.Stack;
using Content.Server.Storage.Components;
using Content.Server.Throwing;
using Content.Shared.ActionBlocker;
using Content.Shared.Examine;
using Content.Shared.Hands;
using Content.Shared.Hands.Components;
using Content.Shared.Input;
using Content.Shared.Physics.Pull;
using Content.Shared.Popups;
using JetBrains.Annotations;
using Robust.Server.Player;
using Robust.Shared.Containers;
using Robust.Shared.GameObjects;
using Robust.Shared.Input.Binding;
using Robust.Shared.IoC;
using Robust.Shared.Localization;
using Robust.Shared.Map;
using Robust.Shared.Maths;
using Robust.Shared.Players;
using Robust.Shared.Utility;
using static Content.Shared.Inventory.EquipmentSlotDefines;

namespace Content.Server.Hands.Systems
{
    [UsedImplicitly]
    internal sealed class HandsSystem : SharedHandsSystem
    {
        [Dependency] private readonly InteractionSystem _interactionSystem = default!;
        [Dependency] private readonly StackSystem _stackSystem = default!;
        [Dependency] private readonly HandVirtualItemSystem _virtualItemSystem = default!;
        [Dependency] private readonly ActionBlockerSystem _actionBlockerSystem = default!;

        public override void Initialize()
        {
            base.Initialize();

            SubscribeLocalEvent<HandsComponent, ExaminedEvent>(HandleExamined);
            SubscribeNetworkEvent<ActivateInHandMsg>(HandleActivateInHand);
            SubscribeNetworkEvent<ClientInteractUsingInHandMsg>(HandleInteractUsingInHand);
            SubscribeNetworkEvent<UseInHandMsg>(HandleUseInHand);
            SubscribeNetworkEvent<MoveItemFromHandMsg>(HandleMoveItemFromHand);

            SubscribeLocalEvent<HandsComponent, PullAttemptMessage>(HandlePullAttempt);
            SubscribeLocalEvent<HandsComponent, PullStartedMessage>(HandlePullStarted);
            SubscribeLocalEvent<HandsComponent, PullStoppedMessage>(HandlePullStopped);

            CommandBinds.Builder
                .Bind(ContentKeyFunctions.ActivateItemInHand, InputCmdHandler.FromDelegate(HandleActivateItem))
                .Bind(ContentKeyFunctions.AltActivateItemInHand, InputCmdHandler.FromDelegate(HandleAltActivateItem))
                .Bind(ContentKeyFunctions.ThrowItemInHand, new PointerInputCmdHandler(HandleThrowItem))
                .Bind(ContentKeyFunctions.SmartEquipBackpack, InputCmdHandler.FromDelegate(HandleSmartEquipBackpack))
                .Bind(ContentKeyFunctions.SmartEquipBelt, InputCmdHandler.FromDelegate(HandleSmartEquipBelt))
                .Bind(ContentKeyFunctions.SwapHands, InputCmdHandler.FromDelegate(SwapHandsPressed, handle: false))
                .Bind(ContentKeyFunctions.Drop, new PointerInputCmdHandler(DropPressed))
                .Register<HandsSystem>();
        }

        private static void HandlePullAttempt(EntityUid uid, HandsComponent component, PullAttemptMessage args)
        {
            // Cancel pull if all hands full.
            if (component.Hands.All(hand => !hand.IsEmpty))
                args.Cancelled = true;
        }

        private void HandlePullStarted(EntityUid uid, HandsComponent component, PullStartedMessage args)
        {
            if (!_virtualItemSystem.TrySpawnVirtualItemInHand(args.Pulled.OwnerUid, uid))
            {
                DebugTools.Assert("Unable to find available hand when starting pulling??");
            }
        }

        private void HandlePullStopped(EntityUid uid, HandsComponent component, PullStoppedMessage args)
        {
            // Try find hand that is doing this pull.
            // and clear it.
            foreach (var hand in component.Hands)
            {
                if (hand.HeldEntity == default
                    || !EntityManager.TryGetComponent(hand.HeldEntity, out HandVirtualItemComponent? virtualItem)
                    || virtualItem.BlockingEntity != args.Pulled.OwnerUid)
                    continue;

                EntityManager.DeleteEntity(hand.HeldEntity);
                break;
            }
        }

        private void SwapHandsPressed(ICommonSession? session)
        {
            var player = session?.AttachedEntityUid;

            if (!player.HasValue || !player.Value.IsValid())
                return;

            if (!EntityManager.TryGetComponent(player.Value, out SharedHandsComponent? hands))
                return;

            if (!hands.TryGetSwapHandsResult(out var nextHand))
                return;

            hands.ActiveHand = nextHand;
        }

        private bool DropPressed(ICommonSession? session, EntityCoordinates coords, EntityUid uid)
        {
            var player = session?.AttachedEntityUid;

            if (!player.HasValue || !player.Value.IsValid())
                return false;

            if (!EntityManager.TryGetComponent(player.Value, out SharedHandsComponent? hands))
                return false;

            var activeHand = hands.ActiveHand;

            if (activeHand == null)
                return false;

            hands.TryDropHand(activeHand, coords);
            return false;
        }

        private void HandleMoveItemFromHand(MoveItemFromHandMsg msg, EntitySessionEventArgs args)
        {
            if (!TryGetHandsComp(args.SenderSession, out var hands))
                return;

            hands.TryMoveHeldEntityToActiveHand(msg.HandName);
        }

        private void HandleUseInHand(UseInHandMsg msg, EntitySessionEventArgs args)
        {
            if (!TryGetHandsComp(args.SenderSession, out var hands))
                return;

            hands.ActivateItem();
        }

        private void HandleInteractUsingInHand(ClientInteractUsingInHandMsg msg, EntitySessionEventArgs args)
        {
            if (!TryGetHandsComp(args.SenderSession, out var hands))
                return;

            hands.InteractHandWithActiveHand(msg.HandName);
        }

        public override void Shutdown()
        {
            base.Shutdown();

            CommandBinds.Unregister<HandsSystem>();
        }

        private void HandleActivateInHand(ActivateInHandMsg msg, EntitySessionEventArgs args)
        {
            if (!TryGetHandsComp(args.SenderSession, out var hands))
                return;

            hands.ActivateHeldEntity(msg.HandName);
        }

        //TODO: Actually shows all items/clothing/etc.
        private void HandleExamined(EntityUid uid, HandsComponent component, ExaminedEvent args)
        {
            foreach (var inhand in component.GetAllHeldItems())
            {
                if (EntityManager.HasComponent<HandVirtualItemComponent>(inhand.OwnerUid))
                    continue;

                args.PushText(Loc.GetString("comp-hands-examine", ("user", component.Owner), ("item", inhand.Owner)));
            }
        }

        private bool TryGetHandsComp(
            ICommonSession? session,
            [NotNullWhen(true)] out SharedHandsComponent? hands)
        {
            hands = default;

            if (session is not IPlayerSession playerSession)
                return false;

<<<<<<< HEAD
            if (playerSession.AttachedEntity is not {Valid: true} playerEnt || !EntityManager.EntityExists(playerEnt))
=======
            var player = playerSession.AttachedEntityUid;

            if (!player.HasValue || !player.Value.IsValid())
>>>>>>> 75247b7e
                return false;

            return EntityManager.TryGetComponent(player.Value, out hands);
        }
        
        private void HandleActivateItem(ICommonSession? session)
        {
            if (!TryGetHandsComp(session, out var hands))
                return;

            hands.ActivateItem();
        }

        private void HandleAltActivateItem(ICommonSession? session)
        {
            if (!TryGetHandsComp(session, out var hands))
                return;

            hands.ActivateItem(altInteract: true);
        }

        private bool HandleThrowItem(ICommonSession? session, EntityCoordinates coords, EntityUid uid)
        {
            if (session is not IPlayerSession playerSession)
                return false;

<<<<<<< HEAD
            if (playerSession.AttachedEntity is not {Valid: true} playerEnt ||
                !EntityManager.EntityExists(playerEnt) ||
                playerEnt.IsInContainer() ||
                !EntityManager.TryGetComponent(playerEnt, out SharedHandsComponent? hands) ||
=======
            var maybePlayer = playerSession.AttachedEntityUid;
            if (!maybePlayer.HasValue) return false;
            var player = maybePlayer.Value;

            if (!EntityManager.EntityExists(player) ||
                player.IsInContainer() ||
                !EntityManager.TryGetComponent(player, out SharedHandsComponent? hands) ||
>>>>>>> 75247b7e
                !hands.TryGetActiveHeldEntity(out var throwEnt) ||
                !_actionBlockerSystem.CanThrow(player))
                return false;

            if (EntityManager.TryGetComponent(throwEnt, out StackComponent? stack) && stack.Count > 1 && stack.ThrowIndividually)
            {
                var splitStack = _stackSystem.Split(throwEnt, 1, EntityManager.GetComponent<TransformComponent>(playerEnt).Coordinates, stack);

                if (splitStack is not {Valid: true})
                    return false;

                throwEnt = splitStack.Value;
            }
            else if (!hands.Drop(throwEnt))
                return false;

            var direction = coords.ToMapPos(EntityManager) - EntityManager.GetComponent<TransformComponent>(playerEnt).WorldPosition;
            if (direction == Vector2.Zero)
                return true;

            direction = direction.Normalized * Math.Min(direction.Length, hands.ThrowRange);

            var throwStrength = hands.ThrowForceMultiplier;
            throwEnt.TryThrow(direction, throwStrength, playerEnt);

            return true;
        }

        private void HandleSmartEquipBackpack(ICommonSession? session)
        {
            HandleSmartEquip(session, Slots.BACKPACK);
        }

        private void HandleSmartEquipBelt(ICommonSession? session)
        {
            HandleSmartEquip(session, Slots.BELT);
        }

        private void HandleSmartEquip(ICommonSession? session, Slots equipmentSlot)
        {
            if (session is not IPlayerSession playerSession)
                return;

            if (playerSession.AttachedEntity is not {Valid: true} plyEnt || !EntityManager.EntityExists(plyEnt))
                return;

            if (!EntityManager.TryGetComponent(plyEnt, out SharedHandsComponent? hands) ||
                !EntityManager.TryGetComponent(plyEnt, out InventoryComponent? inventory))
                return;

            if (!inventory.TryGetSlotItem(equipmentSlot, out ItemComponent? equipmentItem) ||
                !EntityManager.TryGetComponent(equipmentItem.OwnerUid, out ServerStorageComponent? storageComponent))
            {
                plyEnt.PopupMessage(Loc.GetString("hands-system-missing-equipment-slot", ("slotName", SlotNames[equipmentSlot].ToLower())));
                return;
            }

            if (hands.ActiveHandIsHoldingEntity())
            {
                storageComponent.PlayerInsertHeldEntity(plyEnt);
            }
            else if (storageComponent.StoredEntities != null)
            {
                if (storageComponent.StoredEntities.Count == 0)
                {
                    plyEnt.PopupMessage(Loc.GetString("hands-system-empty-equipment-slot", ("slotName", SlotNames[equipmentSlot].ToLower())));
                }
                else
                {
                    var lastStoredEntity = Enumerable.Last(storageComponent.StoredEntities);
                    if (storageComponent.Remove(lastStoredEntity))
                    {
                        if (!hands.TryPickupEntityToActiveHand(lastStoredEntity))
                            EntityManager.GetComponent<TransformComponent>(lastStoredEntity).Coordinates = EntityManager.GetComponent<TransformComponent>(plyEnt).Coordinates;
                    }
                }
            }
        }
    }
}<|MERGE_RESOLUTION|>--- conflicted
+++ resolved
@@ -72,7 +72,7 @@
 
         private void HandlePullStarted(EntityUid uid, HandsComponent component, PullStartedMessage args)
         {
-            if (!_virtualItemSystem.TrySpawnVirtualItemInHand(args.Pulled.OwnerUid, uid))
+            if (!_virtualItemSystem.TrySpawnVirtualItemInHand(args.Pulled.Owner, uid))
             {
                 DebugTools.Assert("Unable to find available hand when starting pulling??");
             }
@@ -86,7 +86,7 @@
             {
                 if (hand.HeldEntity == default
                     || !EntityManager.TryGetComponent(hand.HeldEntity, out HandVirtualItemComponent? virtualItem)
-                    || virtualItem.BlockingEntity != args.Pulled.OwnerUid)
+                    || virtualItem.BlockingEntity != args.Pulled.Owner)
                     continue;
 
                 EntityManager.DeleteEntity(hand.HeldEntity);
@@ -96,7 +96,7 @@
 
         private void SwapHandsPressed(ICommonSession? session)
         {
-            var player = session?.AttachedEntityUid;
+            var player = session?.AttachedEntity;
 
             if (!player.HasValue || !player.Value.IsValid())
                 return;
@@ -112,7 +112,7 @@
 
         private bool DropPressed(ICommonSession? session, EntityCoordinates coords, EntityUid uid)
         {
-            var player = session?.AttachedEntityUid;
+            var player = session?.AttachedEntity;
 
             if (!player.HasValue || !player.Value.IsValid())
                 return false;
@@ -173,7 +173,7 @@
         {
             foreach (var inhand in component.GetAllHeldItems())
             {
-                if (EntityManager.HasComponent<HandVirtualItemComponent>(inhand.OwnerUid))
+                if (EntityManager.HasComponent<HandVirtualItemComponent>(inhand.Owner))
                     continue;
 
                 args.PushText(Loc.GetString("comp-hands-examine", ("user", component.Owner), ("item", inhand.Owner)));
@@ -189,18 +189,14 @@
             if (session is not IPlayerSession playerSession)
                 return false;
 
-<<<<<<< HEAD
-            if (playerSession.AttachedEntity is not {Valid: true} playerEnt || !EntityManager.EntityExists(playerEnt))
-=======
-            var player = playerSession.AttachedEntityUid;
+            var player = playerSession.AttachedEntity;
 
             if (!player.HasValue || !player.Value.IsValid())
->>>>>>> 75247b7e
                 return false;
 
             return EntityManager.TryGetComponent(player.Value, out hands);
         }
-        
+
         private void HandleActivateItem(ICommonSession? session)
         {
             if (!TryGetHandsComp(session, out var hands))
@@ -222,20 +218,13 @@
             if (session is not IPlayerSession playerSession)
                 return false;
 
-<<<<<<< HEAD
-            if (playerSession.AttachedEntity is not {Valid: true} playerEnt ||
-                !EntityManager.EntityExists(playerEnt) ||
-                playerEnt.IsInContainer() ||
-                !EntityManager.TryGetComponent(playerEnt, out SharedHandsComponent? hands) ||
-=======
-            var maybePlayer = playerSession.AttachedEntityUid;
+            var maybePlayer = playerSession.AttachedEntity;
             if (!maybePlayer.HasValue) return false;
             var player = maybePlayer.Value;
 
             if (!EntityManager.EntityExists(player) ||
                 player.IsInContainer() ||
                 !EntityManager.TryGetComponent(player, out SharedHandsComponent? hands) ||
->>>>>>> 75247b7e
                 !hands.TryGetActiveHeldEntity(out var throwEnt) ||
                 !_actionBlockerSystem.CanThrow(player))
                 return false;
