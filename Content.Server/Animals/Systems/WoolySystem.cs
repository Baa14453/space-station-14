--- conflicted
+++ resolved
@@ -24,10 +24,7 @@
     [Dependency] private readonly IGameTiming _timing = default!;
     [Dependency] private readonly MobStateSystem _mobState = default!;
     [Dependency] private readonly SharedSolutionContainerSystem _solutionContainer = default!;
-<<<<<<< HEAD
     [Dependency] private readonly SharedAppearanceSystem _appearance = default!;
-=======
->>>>>>> def864db
 
     public override void Initialize()
     {
@@ -146,7 +143,7 @@
 
     /// <summary>
     ///     This is used for checking if the wooly animal is dead or critical.
-    ///     If it is, then the wooly layer is removed.
+    ///     If it is, then the wooly layer is removed_solutionContainer.
     private void OnMobStateChanged(Entity<WoolyComponent> ent, ref MobStateChangedEvent args)
     {
         UpdateWoolLayer(ent);
